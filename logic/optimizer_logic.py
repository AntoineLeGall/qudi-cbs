--- conflicted
+++ resolved
@@ -390,11 +390,7 @@
     def _set_optimized_xy_from_fit(self):
         """Fit the completed xy optimizer scan and set the optimized xy position."""
         fit_x, fit_y = np.meshgrid(self._X_values, self._Y_values)
-<<<<<<< HEAD
-        xy_fit_data = self.xy_refocus_image[:, :, 4].ravel()
-=======
-        xy_fit_data = self.xy_refocus_image[:, :, 3+self.opt_channel].ravel()
->>>>>>> f9a6a526
+        xy_fit_data = self.xy_refocus_image[:, :, 4+self.opt_channel].ravel()
         axes = np.empty((len(self._X_values) * len(self._Y_values), 2))
         axes = (fit_x.flatten(), fit_y.flatten())
         result_2D_gaus = self._fit_logic.make_twoDgaussian_fit(
