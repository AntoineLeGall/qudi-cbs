# -*- coding: utf-8 -*-

"""
This file contains the Qudi Hardware module NICard class.

Qudi is free software: you can redistribute it and/or modify
it under the terms of the GNU General Public License as published by
the Free Software Foundation, either version 3 of the License, or
(at your option) any later version.

Qudi is distributed in the hope that it will be useful,
but WITHOUT ANY WARRANTY; without even the implied warranty of
MERCHANTABILITY or FITNESS FOR A PARTICULAR PURPOSE.  See the
GNU General Public License for more details.

You should have received a copy of the GNU General Public License
along with Qudi. If not, see <http://www.gnu.org/licenses/>.

Copyright (c) the Qudi Developers. See the COPYRIGHT.txt file at the
top-level directory of this distribution and at <https://github.com/Ulm-IQO/qudi/>
"""

import numpy as np
import re

import PyDAQmx as daq

from core.module import Base, ConfigOption
from interface.slow_counter_interface import SlowCounterInterface
from interface.slow_counter_interface import SlowCounterConstraints
from interface.slow_counter_interface import CountingMode
from interface.odmr_counter_interface import ODMRCounterInterface
from interface.confocal_scanner_interface import ConfocalScannerInterface


class NationalInstrumentsXSeries(Base, SlowCounterInterface, ConfocalScannerInterface, ODMRCounterInterface):
    """ A National Instruments device that can count and control microvave generators.

    !!!!!! NI USB 63XX, NI PCIe 63XX and NI PXIe 63XX DEVICES ONLY !!!!!!

    See [National Instruments X Series Documentation](@ref nidaq-x-series) for details.

    stable: Kay Jahnke, Alexander Stark

    Example config for copy-paste:

    nicard_6343:
        module.Class: 'national_instruments_x_series.NationalInstrumentsXSeries'
        photon_sources:
            - '/Dev1/PFI8'
        #    - '/Dev1/PFI9'
        clock_channel: '/Dev1/Ctr0'
        default_clock_frequency: 100 # optional, in Hz
        counter_channels:
            - '/Dev1/Ctr1'
        counter_ai_channels:
            - '/Dev1/AI0'
        default_scanner_clock_frequency: 100 # optional, in Hz
        scanner_clock_channel: '/Dev1/Ctr2'
        pixel_clock_channel: '/Dev1/PFI6'
        scanner_ao_channels:
            - '/Dev1/AO0'
            - '/Dev1/AO1'
            - '/Dev1/AO2'
            - '/Dev1/AO3'
        scanner_ai_channels:
            - '/Dev1/AI1'
        scanner_counter_channels:
            - '/Dev1/Ctr3'
        scanner_voltage_ranges:
            - [-10, 10]
            - [-10, 10]
            - [-10, 10]
            - [-10, 10]
        scanner_position_ranges:
            - [0e-6, 200e-6]
            - [0e-6, 200e-6]
            - [-100e-6, 100e-6]
            - [-10, 10]

        odmr_trigger_channel: '/Dev1/PFI7'

        gate_in_channel: '/Dev1/PFI9'
        default_samples_number: 50
        max_counts: 3e7
        read_write_timeout: 10
        counting_edge_rising: True

    """

    _modtype = 'NICard'
    _modclass = 'hardware'

    # config options
    _photon_sources = ConfigOption('photon_sources', missing='error')

    # slow counter
    _clock_channel = ConfigOption('clock_channel', missing='error')
    _default_clock_frequency = ConfigOption('default_clock_frequency', 100, missing='info')
    _counter_channels = ConfigOption('counter_channels', missing='error')
    _counter_ai_channels = ConfigOption('counter_ai_channels', [], missing='info')

    # confocal scanner
    _default_scanner_clock_frequency = ConfigOption(
        'default_scanner_clock_frequency', 100, missing='info')
    _scanner_clock_channel = ConfigOption('scanner_clock_channel', missing='warn')
    _pixel_clock_channel = ConfigOption('pixel_clock_channel', None)
    _scanner_ao_channels = ConfigOption('scanner_ao_channels', missing='error')
    _scanner_ai_channels = ConfigOption('scanner_ai_channels', [], missing='info')
    _scanner_counter_channels = ConfigOption('scanner_counter_channels', [], missing='warn')
    _scanner_voltage_ranges = ConfigOption('scanner_voltage_ranges', missing='error')
    _scanner_position_ranges = ConfigOption('scanner_position_ranges', missing='error')

    # odmr
    _odmr_trigger_channel = ConfigOption('odmr_trigger_channel', missing='error')
<<<<<<< HEAD
    _pulse_out_channel = ConfigOption('pulse_out_channel', 'Dev2/port0', missing='warn')
=======
    _odmr_trigger_line = ConfigOption('odmr_trigger_line', 'Dev1/port0/line0', missing='warn')
    _odmr_switch_line = ConfigOption('odmr_switch_line', 'Dev1/port0/line1', missing='warn')
>>>>>>> a1da2716

    _gate_in_channel = ConfigOption('gate_in_channel', missing='error')
    # number of readout samples, mainly used for gated counter
    _default_samples_number = ConfigOption('default_samples_number', 50, missing='info')
    # used as a default for expected maximum counts
    _max_counts = ConfigOption('max_counts', default=3e7)
    # timeout for the Read or/and write process in s
    _RWTimeout = ConfigOption('read_write_timeout', default=10)
    _counting_edge_rising = ConfigOption('counting_edge_rising', default=True)

    def on_activate(self):
        """ Starts up the NI Card at activation.
        """
        # the tasks used on that hardware device:
        self._counter_daq_tasks = []
        self._counter_analog_daq_task = None
        self._clock_daq_task = None
        self._scanner_clock_daq_task = None
        self._scanner_ao_task = None
        self._scanner_counter_daq_tasks = []
        self._line_length = None
        self._odmr_length = None
        self._gated_counter_daq_task = None
        self._scanner_analog_daq_task = None
        self._odmr_pulser_daq_task = None
        self._oversampling = 0
        self._lock_in_active = False

        # handle all the parameters given by the config
        self._current_position = np.zeros(len(self._scanner_ao_channels))

        if len(self._scanner_ao_channels) < len(self._scanner_voltage_ranges):
            self.log.error(
                'Specify at least as many scanner_voltage_ranges as scanner_ao_channels!')

        if len(self._scanner_ao_channels) < len(self._scanner_position_ranges):
            self.log.error(
                'Specify at least as many scanner_position_ranges as scanner_ao_channels!')

        if len(self._scanner_counter_channels) + len(self._scanner_ai_channels) < 1:
            self.log.error(
                'Specify at least one counter or analog input channel for the scanner!')

        # Analog output is always needed and it does not interfere with the
        # rest, so start it always and leave it running
        if self._start_analog_output() < 0:
            self.log.error('Failed to start analog output.')
            raise Exception('Failed to start NI Card module due to analog output failure.')

    def on_deactivate(self):
        """ Shut down the NI card.
        """
        self.reset_hardware()

    # =================== SlowCounterInterface Commands ========================

    def get_constraints(self):
        """ Get hardware limits of NI device.

        @return SlowCounterConstraints: constraints class for slow counter

        FIXME: ask hardware for limits when module is loaded
        """
        constraints = SlowCounterConstraints()
        constraints.max_detectors = 4
        constraints.min_count_frequency = 1e-3
        constraints.max_count_frequency = 10e9
        constraints.counting_mode = [CountingMode.CONTINUOUS]
        return constraints

    def set_up_clock(self, clock_frequency=None, clock_channel=None, scanner=False, idle=False):
        """ Configures the hardware clock of the NiDAQ card to give the timing.

        @param float clock_frequency: if defined, this sets the frequency of
                                      the clock in Hz
        @param string clock_channel: if defined, this is the physical channel
                                     of the clock within the NI card.
        @param bool scanner: if set to True method will set up a clock function
                             for the scanner, otherwise a clock function for a
                             counter will be set.
        @param bool idle: set whether idle situation of the counter (where
                          counter is doing nothing) is defined as
                                True  = 'Voltage High/Rising Edge'
                                False = 'Voltage Low/Falling Edge'

        @return int: error code (0:OK, -1:error)
        """

        if not scanner and self._clock_daq_task is not None:
            self.log.error('Another counter clock is already running, close this one first.')
            return -1

        if scanner and self._scanner_clock_daq_task is not None:
            self.log.error('Another scanner clock is already running, close this one first.')
            return -1

        # Create handle for task, this task will generate pulse signal for
        # photon counting
        my_clock_daq_task = daq.TaskHandle()

        # assign the clock frequency, if given
        if clock_frequency is not None:
            if not scanner:
                self._clock_frequency = float(clock_frequency)
            else:
                self._scanner_clock_frequency = float(clock_frequency)
        else:
            if not scanner:
                self._clock_frequency = self._default_clock_frequency
            else:
                self._scanner_clock_frequency = self._default_scanner_clock_frequency

        # use the correct clock in this method
        if scanner:
            my_clock_frequency = self._scanner_clock_frequency * 2
        else:
            my_clock_frequency = self._clock_frequency * 2

        # assign the clock channel, if given
        if clock_channel is not None:
            if not scanner:
                self._clock_channel = clock_channel
            else:
                self._scanner_clock_channel = clock_channel

        # use the correct clock channel in this method
        if scanner:
            my_clock_channel = self._scanner_clock_channel
        else:
            my_clock_channel = self._clock_channel

        # check whether only one clock pair is available, since some NI cards
        # only one clock channel pair.
        if self._scanner_clock_channel == self._clock_channel:
            if not ((self._clock_daq_task is None) and (self._scanner_clock_daq_task is None)):
                self.log.error(
                    'Only one clock channel is available!\n'
                    'Another clock is already running, close this one first '
                    'in order to use it for your purpose!')
                return -1

        # Adjust the idle state if necessary
        my_idle = daq.DAQmx_Val_High if idle else daq.DAQmx_Val_Low
        try:
            # create task for clock
            task_name = 'ScannerClock' if scanner else 'CounterClock'
            daq.DAQmxCreateTask(task_name, daq.byref(my_clock_daq_task))

            # create a digital clock channel with specific clock frequency:
            daq.DAQmxCreateCOPulseChanFreq(
                # The task to which to add the channels
                my_clock_daq_task,
                # which channel is used?
                my_clock_channel,
                # Name to assign to task (NIDAQ uses by # default the physical channel name as
                # the virtual channel name. If name is specified, then you must use the name
                # when you refer to that channel in other NIDAQ functions)
                'Clock Producer',
                # units, Hertz in our case
                daq.DAQmx_Val_Hz,
                # idle state
                my_idle,
                # initial delay
                0,
                # pulse frequency, divide by 2 such that length of semi period = count_interval
                my_clock_frequency / 2,
                # duty cycle of pulses, 0.5 such that high and low duration are both
                # equal to count_interval
                0.5)

            # Configure Implicit Timing.
            # Set timing to continuous, i.e. set only the number of samples to
            # acquire or generate without specifying timing:
            daq.DAQmxCfgImplicitTiming(
                # Define task
                my_clock_daq_task,
                # Sample Mode: set the task to generate a continuous amount of running samples
                daq.DAQmx_Val_ContSamps,
                # buffer length which stores temporarily the number of generated samples
                1000)

            if scanner:
                self._scanner_clock_daq_task = my_clock_daq_task
            else:
                # actually start the preconfigured clock task
                daq.DAQmxStartTask(my_clock_daq_task)
                self._clock_daq_task = my_clock_daq_task
        except:
            self.log.exception('Error while setting up clock.')
            return -1
        return 0

    def set_up_counter(self,
                       counter_channels=None,
                       sources=None,
                       clock_channel=None,
                       counter_buffer=None):
        """ Configures the actual counter with a given clock.

        @param list(str) counter_channels: optional, physical channel of the counter
        @param list(str) sources: optional, physical channel where the photons
                                  are to count from
        @param str clock_channel: optional, specifies the clock channel for the
                                  counter
        @param int counter_buffer: optional, a buffer of specified integer
                                   length, where in each bin the count numbers
                                   are saved.

        @return int: error code (0:OK, -1:error)
        """

        if self._clock_daq_task is None and clock_channel is None:
            self.log.error('No clock running, call set_up_clock before starting the counter.')
            return -1

        if len(self._counter_daq_tasks) > 0:
            self.log.error('Another counter is already running, close this one first.')
            return -1

        if counter_channels is not None:
            my_counter_channels = counter_channels
        else:
            my_counter_channels = self._counter_channels

        if sources is not None:
            my_photon_sources = sources
        else:
            my_photon_sources = self._photon_sources

        if clock_channel is not None:
            my_clock_channel = clock_channel
        else:
            my_clock_channel = self._clock_channel

        if len(my_photon_sources) < len(my_counter_channels):
            self.log.error('You have given {0} sources but {1} counting channels.'
                           'Please give an equal or greater number of sources.'
                           ''.format(len(my_photon_sources), len(my_counter_channels)))
            return -1

        try:
            for i, ch in enumerate(my_counter_channels):
                # This task will count photons with binning defined by the clock_channel
                task = daq.TaskHandle()  # Initialize a Task
                # Create task for the counter
                daq.DAQmxCreateTask('Counter{0}'.format(i), daq.byref(task))
                # Create a Counter Input which samples with Semi-Periodes the Channel.
                # set up semi period width measurement in photon ticks, i.e. the width
                # of each pulse (high and low) generated by pulse_out_task is measured
                # in photon ticks.
                #   (this task creates a channel to measure the time between state
                #    transitions of a digital signal and adds the channel to the task
                #    you choose)
                daq.DAQmxCreateCISemiPeriodChan(
                    # define to which task to connect this function
                    task,
                    # use this counter channel
                    ch,
                    # name to assign to it
                    'Counter Channel {0}'.format(i),
                    # expected minimum count value
                    0,
                    # Expected maximum count value
                    self._max_counts / 2 / self._clock_frequency,
                    # units of width measurement, here photon ticks
                    daq.DAQmx_Val_Ticks,
                    # empty extra argument
                    '')

                # Set the Counter Input to a Semi Period input Terminal.
                # Connect the pulses from the counter clock to the counter channel
                daq.DAQmxSetCISemiPeriodTerm(
                        # The task to which to add the counter channel.
                        task,
                        # use this counter channel
                        ch,
                        # assign a named Terminal
                        my_clock_channel + 'InternalOutput')

                # Set a Counter Input Control Timebase Source.
                # Specify the terminal of the timebase which is used for the counter:
                # Define the source of ticks for the counter as self._photon_source for
                # the Scanner Task.
                daq.DAQmxSetCICtrTimebaseSrc(
                    # define to which task to connect this function
                    task,
                    # counter channel
                    ch,
                    # counter channel to output the counting results
                    my_photon_sources[i])

                # Configure Implicit Timing.
                # Set timing to continuous, i.e. set only the number of samples to
                # acquire or generate without specifying timing:
                daq.DAQmxCfgImplicitTiming(
                    # define to which task to connect this function
                    task,
                    # Sample Mode: Acquire or generate samples until you stop the task.
                    daq.DAQmx_Val_ContSamps,
                    # buffer length which stores  temporarily the number of generated samples
                    1000)

                # Set the Read point Relative To an operation.
                # Specifies the point in the buffer at which to begin a read operation.
                # Here we read most recent recorded samples:
                daq.DAQmxSetReadRelativeTo(
                    # define to which task to connect this function
                    task,
                    # Start reading samples relative to the last sample returned by the previously.
                    daq.DAQmx_Val_CurrReadPos)

                # Set the Read Offset.
                # Specifies an offset in samples per channel at which to begin a read
                # operation. This offset is relative to the location you specify with
                # RelativeTo. Here we set the Offset to 0 for multiple samples:
                daq.DAQmxSetReadOffset(task, 0)

                # Set Read OverWrite Mode.
                # Specifies whether to overwrite samples in the buffer that you have
                # not yet read. Unread data in buffer will be overwritten:
                daq.DAQmxSetReadOverWrite(
                    task,
                    daq.DAQmx_Val_DoNotOverwriteUnreadSamps)
                # add task to counter task list
                self._counter_daq_tasks.append(task)

                # Counter analog input task
                if len(self._counter_ai_channels) > 0:
                    atask = daq.TaskHandle()

                    daq.DAQmxCreateTask('CounterAnalogIn', daq.byref(atask))

                    daq.DAQmxCreateAIVoltageChan(
                        atask,
                        ', '.join(self._counter_ai_channels),
                        'Counter Analog In',
                        daq.DAQmx_Val_RSE,
                        -10,
                        10,
                        daq.DAQmx_Val_Volts,
                        ''
                    )
                    # Analog in channel timebase
                    daq.DAQmxCfgSampClkTiming(
                        atask,
                        my_clock_channel + 'InternalOutput',
                        self._clock_frequency,
                        daq.DAQmx_Val_Rising,
                        daq.DAQmx_Val_ContSamps,
                        int(self._clock_frequency * 5)
                    )
                    self._counter_analog_daq_task = atask
        except:
            self.log.exception('Error while setting up counting task.')
            return -1

        try:
            for i, task in enumerate(self._counter_daq_tasks):
                # Actually start the preconfigured counter task
                daq.DAQmxStartTask(task)
            if len(self._counter_ai_channels) > 0:
                daq.DAQmxStartTask(self._counter_analog_daq_task)
        except:
            self.log.exception('Error while starting Counter')
            try:
                self.close_counter()
            except:
                self.log.exception('Could not close counter after error')
            return -1
        return 0

    def get_counter_channels(self):
        """ Returns the list of counter channel names.

        @return tuple(str): channel names

        Most methods calling this might just care about the number of channels, though.
        """
        ch = self._counter_channels[:]
        ch.extend(self._counter_ai_channels)
        return ch

    def get_counter(self, samples=None):
        """ Returns the current counts per second of the counter.

        @param int samples: if defined, number of samples to read in one go.
                            How many samples are read per readout cycle. The
                            readout frequency was defined in the counter setup.
                            That sets also the length of the readout array.

        @return float [samples]: array with entries as photon counts per second
        """
        if len(self._counter_daq_tasks) < 1:
            self.log.error(
                'No counter running, call set_up_counter before reading it.')
            # in case of error return a lot of -1
            return np.ones((len(self.get_counter_channels()), samples), dtype=np.uint32) * -1

        if len(self._counter_ai_channels) > 0 and self._counter_analog_daq_task is None:
            self.log.error(
                'No counter analog input task running, call set_up_counter before reading it.')
            # in case of error return a lot of -1
            return np.ones((len(self.get_counter_channels()), samples), dtype=np.uint32) * -1

        if samples is None:
            samples = int(self._samples_number)
        else:
            samples = int(samples)
        try:
            # count data will be written here in the NumPy array of length samples
            count_data = np.empty((len(self._counter_daq_tasks), 2 * samples), dtype=np.uint32)

            # number of samples which were actually read, will be stored here
            n_read_samples = daq.int32()
            for i, task in enumerate(self._counter_daq_tasks):
                # read the counter value: This function is blocking and waits for the
                # counts to be all filled:
                daq.DAQmxReadCounterU32(
                    # read from this task
                    task,
                    # number of samples to read
                    2 * samples,
                    # maximal timeout for the read process
                    self._RWTimeout,
                    # write the readout into this array
                    count_data[i],
                    # length of array to write into
                    2 * samples,
                    # number of samples which were read
                    daq.byref(n_read_samples),
                    # Reserved for future use. Pass NULL (here None) to this parameter
                    None)

            # Analog channels
            if len(self._counter_ai_channels) > 0:
                analog_data = np.full(
                    (len(self._counter_ai_channels), samples), 111, dtype=np.float64)

                analog_read_samples = daq.int32()

                daq.DAQmxReadAnalogF64(
                    self._counter_analog_daq_task,
                    samples,
                    self._RWTimeout,
                    daq.DAQmx_Val_GroupByChannel,
                    analog_data,
                    len(self._counter_ai_channels) * samples,
                    daq.byref(analog_read_samples),
                    None
                )
        except:
            self.log.exception(
                'Getting samples from counter failed.')
            # in case of error return a lot of -1
            return np.ones((len(self.get_counter_channels()), samples), dtype=np.uint32) * -1

        real_data = np.empty((len(self._counter_channels), samples), dtype=np.uint32)

        # add up adjoint pixels to also get the counts from the low time of
        # the clock:
        real_data = count_data[:, ::2]
        real_data += count_data[:, 1::2]

        all_data = np.full((len(self.get_counter_channels()), samples), 222, dtype=np.float64)
        # normalize to counts per second for counter channels
        all_data[0:len(real_data)] = np.array(real_data * self._clock_frequency, np.float64)

        if len(self._counter_ai_channels) > 0:
            all_data[-len(self._counter_ai_channels):] = analog_data

        return all_data

    def close_counter(self, scanner=False):
        """ Closes the counter or scanner and cleans up afterwards.

        @param bool scanner: specifies if the counter- or scanner- function
                             will be excecuted to close the device.
                                True = scanner
                                False = counter

        @return int: error code (0:OK, -1:error)
        """
        error = 0
        if scanner:
            for i, task in enumerate(self._scanner_counter_daq_tasks):
                try:
                    # stop the counter task
                    daq.DAQmxStopTask(task)
                    # after stopping delete all the configuration of the counter
                    daq.DAQmxClearTask(task)
                except:
                    self.log.exception('Could not close scanner counter.')
                    error = -1
            self._scanner_counter_daq_tasks = []
        else:
            for i, task in enumerate(self._counter_daq_tasks):
                try:
                    # stop the counter task
                    daq.DAQmxStopTask(task)
                    # after stopping delete all the configuration of the counter
                    daq.DAQmxClearTask(task)
                    # set the task handle to None as a safety
                except:
                    self.log.exception('Could not close counter.')
                    error = -1
            self._counter_daq_tasks = []

            if len(self._counter_ai_channels) > 0:
                try:
                    # stop the counter task
                    daq.DAQmxStopTask(self._counter_analog_daq_task)
                    # after stopping delete all the configuration of the counter
                    daq.DAQmxClearTask(self._counter_analog_daq_task)
                    # set the task handle to None as a safety
                except:
                    self.log.exception('Could not close counter analog channels.')
                    error = -1
                self._counter_analog_daq_task = None
        return error

    def close_clock(self, scanner=False):
        """ Closes the clock and cleans up afterwards.

        @param bool scanner: specifies if the counter- or scanner- function
                             should be used to close the device.
                                True = scanner
                                False = counter

        @return int: error code (0:OK, -1:error)
        """
        if scanner:
            my_task = self._scanner_clock_daq_task
        else:
            my_task = self._clock_daq_task
        try:
            # Stop the clock task:
            daq.DAQmxStopTask(my_task)

            # After stopping delete all the configuration of the clock:
            daq.DAQmxClearTask(my_task)

            # Set the task handle to None as a safety
            if scanner:
                self._scanner_clock_daq_task = None
            else:
                self._clock_daq_task = None
        except:
            self.log.exception('Could not close clock.')
            return -1
        return 0

    # ================ End SlowCounterInterface Commands =======================

    # ================ ConfocalScannerInterface Commands =======================
    def reset_hardware(self):
        """ Resets the NI hardware, so the connection is lost and other
            programs can access it.

        @return int: error code (0:OK, -1:error)
        """
        retval = 0
        chanlist = [
            self._odmr_trigger_channel,
            self._clock_channel,
            self._scanner_clock_channel,
            self._gate_in_channel
            ]
        chanlist.extend(self._scanner_ao_channels)
        chanlist.extend(self._photon_sources)
        chanlist.extend(self._counter_channels)
        chanlist.extend(self._scanner_counter_channels)

        devicelist = []
        for channel in chanlist:
            if channel is None:
                continue
            match = re.match(
                '^/(?P<dev>[0-9A-Za-z\- ]+[0-9A-Za-z\-_ ]*)/(?P<chan>[0-9A-Za-z]+)',
                channel)
            if match:
                devicelist.append(match.group('dev'))
            else:
                self.log.error('Did not find device name in {0}.'.format(channel))
        for device in set(devicelist):
            self.log.info('Reset device {0}.'.format(device))
            try:
                daq.DAQmxResetDevice(device)
            except:
                self.log.exception('Could not reset NI device {0}'.format(device))
                retval = -1
        return retval

    def get_scanner_axes(self):
        """ Scanner axes depends on how many channels tha analog output task has.
        """
        if self._scanner_ao_task is None:
            self.log.error('Cannot get channel number, analog output task does not exist.')
            return []

        n_channels = daq.uInt32()
        daq.DAQmxGetTaskNumChans(self._scanner_ao_task, n_channels)
        possible_channels = ['x', 'y', 'z', 'a']

        return possible_channels[0:int(n_channels.value)]

    def get_scanner_count_channels(self):
        """ Return list of counter channels """
        ch = self._scanner_counter_channels[:]
        ch.extend(self._scanner_ai_channels)
        return ch

    def get_position_range(self):
        """ Returns the physical range of the scanner.

        @return float [4][2]: array of 4 ranges with an array containing lower
                              and upper limit. The unit of the scan range is
                              meters.
        """
        return self._scanner_position_ranges

    def set_position_range(self, myrange=None):
        """ Sets the physical range of the scanner.

        @param float [4][2] myrange: array of 4 ranges with an array containing
                                     lower and upper limit. The unit of the
                                     scan range is meters.

        @return int: error code (0:OK, -1:error)
        """
        if myrange is None:
            myrange = [[0, 1e-6], [0, 1e-6], [0, 1e-6], [0, 1e-6]]

        if not isinstance(myrange, (frozenset, list, set, tuple, np.ndarray, )):
            self.log.error('Given range is no array type.')
            return -1

        if len(myrange) != 4:
            self.log.error(
                'Given range should have dimension 4, but has {0:d} instead.'
                ''.format(len(myrange)))
            return -1

        for pos in myrange:
            if len(pos) != 2:
                self.log.error(
                    'Given range limit {1:d} should have dimension 2, but has {0:d} instead.'
                    ''.format(len(pos), pos))
                return -1
            if pos[0]>pos[1]:
                self.log.error(
                    'Given range limit {0:d} has the wrong order.'.format(pos))
                return -1

        self._scanner_position_ranges = myrange
        return 0

    def set_voltage_range(self, myrange=None):
        """ Sets the voltage range of the NI Card.

        @param float [n][2] myrange: array containing lower and upper limit

        @return int: error code (0:OK, -1:error)
        """
        n_ch = len(self.get_scanner_axes())
        if myrange is None:
            myrange = [[-10., 10.], [-10., 10.], [-10., 10.], [-10., 10.]][0:n_ch]

        if not isinstance(myrange, (frozenset, list, set, tuple, np.ndarray)):
            self.log.error('Given range is no array type.')
            return -1

        if len(myrange) != n_ch:
            self.log.error(
                'Given range should have dimension 2, but has {0:d} instead.'
                ''.format(len(myrange)))
            return -1

        for r in myrange:
            if r[0] > r[1]:
                self.log.error('Given range limit {0:d} has the wrong order.'.format(r))
                return -1

        self._scanner_voltage_ranges = myrange
        return 0

    def _start_analog_output(self):
        """ Starts or restarts the analog output.

        @return int: error code (0:OK, -1:error)
        """
        try:
            # If an analog task is already running, kill that one first
            if self._scanner_ao_task is not None:
                # stop the analog output task
                daq.DAQmxStopTask(self._scanner_ao_task)

                # delete the configuration of the analog output
                daq.DAQmxClearTask(self._scanner_ao_task)

                # set the task handle to None as a safety
                self._scanner_ao_task = None

            # initialize ao channels / task for scanner, should always be active.
            # Define at first the type of the variable as a Task:
            self._scanner_ao_task = daq.TaskHandle()

            # create the actual analog output task on the hardware device. Via
            # byref you pass the pointer of the object to the TaskCreation function:
            daq.DAQmxCreateTask('ScannerAO', daq.byref(self._scanner_ao_task))
            for n, chan in enumerate(self._scanner_ao_channels):
                # Assign and configure the created task to an analog output voltage channel.
                daq.DAQmxCreateAOVoltageChan(
                    # The AO voltage operation function is assigned to this task.
                    self._scanner_ao_task,
                    # use (all) scanner ao_channels for the output
                    chan,
                    # assign a name for that channel
                    'Scanner AO Channel {0}'.format(n),
                    # minimum possible voltage
                    self._scanner_voltage_ranges[n][0],
                    # maximum possible voltage
                    self._scanner_voltage_ranges[n][1],
                    # units is Volt
                    daq.DAQmx_Val_Volts,
                    # empty for future use
                    '')
        except:
            self.log.exception('Error starting analog output task.')
            return -1
        return 0

    def _stop_analog_output(self):
        """ Stops the analog output.

        @return int: error code (0:OK, -1:error)
        """
        if self._scanner_ao_task is None:
            return -1
        retval = 0
        try:
            # stop the analog output task
            daq.DAQmxStopTask(self._scanner_ao_task)
        except:
            self.log.exception('Error stopping analog output.')
            retval = -1
        try:
            daq.DAQmxSetSampTimingType(self._scanner_ao_task, daq.DAQmx_Val_OnDemand)
        except:
            self.log.exception('Error changing analog output mode.')
            retval = -1
        return retval

    def set_up_scanner_clock(self, clock_frequency=None, clock_channel=None):
        """ Configures the hardware clock of the NiDAQ card to give the timing.

        @param float clock_frequency: if defined, this sets the frequency of
                                      the clock
        @param string clock_channel: if defined, this is the physical channel
                                     of the clock

        @return int: error code (0:OK, -1:error)
        """
        # The clock for the scanner is created on the same principle as it is
        # for the counter. Just to keep consistency, this function is a wrapper
        # around the set_up_clock.
        return self.set_up_clock(
            clock_frequency=clock_frequency,
            clock_channel=clock_channel,
            scanner=True)

    def set_up_scanner(self,
                       counter_channels=None,
                       sources=None,
                       clock_channel=None,
                       scanner_ao_channels=None):
        """ Configures the actual scanner with a given clock.

        The scanner works pretty much like the counter. Here you connect a
        created clock with a counting task. That can be seen as a gated
        counting, where the counts where sampled by the underlying clock.

        @param list(str) counter_channels: this is the physical channel of the counter
        @param list(str) sources:  this is the physical channel where the photons are to count from
        @param string clock_channel: optional, if defined, this specifies the clock for the counter
        @param list(str) scanner_ao_channels: optional, if defined, this specifies
                                           the analog output channels

        @return int: error code (0:OK, -1:error)
        """
        retval = 0
        if self._scanner_clock_daq_task is None and clock_channel is None:
            self.log.error('No clock running, call set_up_clock before starting the counter.')
            return -1

        if counter_channels is not None:
            my_counter_channels = counter_channels
        else:
            my_counter_channels = self._scanner_counter_channels

        if sources is not None:
            my_photon_sources = sources
        else:
            my_photon_sources = self._photon_sources

        if clock_channel is not None:
            self._my_scanner_clock_channel = clock_channel
        else:
            self._my_scanner_clock_channel = self._scanner_clock_channel

        if scanner_ao_channels is not None:
            self._scanner_ao_channels = scanner_ao_channels
            retval = self._start_analog_output()

        if len(my_photon_sources) < len(my_counter_channels):
            self.log.error('You have given {0} sources but {1} counting channels.'
                           'Please give an equal or greater number of sources.'
                           ''.format(len(my_photon_sources), len(my_counter_channels)))
            return -1

        try:
            # Set the Sample Timing Type. Task timing to use a sampling clock:
            # specify how the Data of the selected task is collected, i.e. set it
            # now to be sampled on demand for the analog output, i.e. when
            # demanded by software.
            daq.DAQmxSetSampTimingType(self._scanner_ao_task, daq.DAQmx_Val_OnDemand)

            for i, ch in enumerate(my_counter_channels):
                # create handle for task, this task will do the photon counting for the
                # scanner.
                task = daq.TaskHandle()

                # actually create the scanner counting task
                daq.DAQmxCreateTask('ScannerCounter{0}'.format(i), daq.byref(task))

                # Create a Counter Input which samples with Semi Perides the Channel.
                # set up semi period width measurement in photon ticks, i.e. the width
                # of each pulse (high and low) generated by pulse_out_task is measured
                # in photon ticks.
                #   (this task creates a channel to measure the time between state
                #    transitions of a digital signal and adds the channel to the task
                #    you choose)
                daq.DAQmxCreateCISemiPeriodChan(
                    # The task to which to add the channels
                    task,
                    # use this counter channel
                    ch,
                    # name to assign to it
                    'Scanner Counter Channel {0}'.format(i),
                    # expected minimum value
                    0,
                    # Expected maximum count value
                    self._max_counts / self._scanner_clock_frequency,
                    # units of width measurement, here Timebase photon ticks
                    daq.DAQmx_Val_Ticks,
                    '')

                # Set the Counter Input to a Semi Period input Terminal.
                # Connect the pulses from the scanner clock to the scanner counter
                daq.DAQmxSetCISemiPeriodTerm(
                    # The task to which to add the counter channel.
                    task,
                    # use this counter channel
                    ch,
                    # assign a Terminal Name
                    self._my_scanner_clock_channel + 'InternalOutput')

                # Set a CounterInput Control Timebase Source.
                # Specify the terminal of the timebase which is used for the counter:
                # Define the source of ticks for the counter as self._photon_source for
                # the Scanner Task.
                daq.DAQmxSetCICtrTimebaseSrc(
                    # define to which task to# connect this function
                    task,
                    # counter channel to output the# counting results
                    ch,
                    # which channel to count
                    my_photon_sources[i])
                self._scanner_counter_daq_tasks.append(task)

            # Scanner analog input task
            if len(self._scanner_ai_channels) > 0:
                atask = daq.TaskHandle()

                daq.DAQmxCreateTask('ScanAnalogIn', daq.byref(atask))

                daq.DAQmxCreateAIVoltageChan(
                    atask,
                    ', '.join(self._scanner_ai_channels),
                    'Scan Analog In',
                    daq.DAQmx_Val_RSE,
                    -10,
                    10,
                    daq.DAQmx_Val_Volts,
                    ''
                )
                self._scanner_analog_daq_task = atask
        except:
            self.log.exception('Error while setting up scanner.')
            retval = -1

        return retval

    def scanner_set_position(self, x=None, y=None, z=None, a=None):
        """Move stage to x, y, z, a (where a is the fourth voltage channel).

        #FIXME: No volts
        @param float x: postion in x-direction (volts)
        @param float y: postion in y-direction (volts)
        @param float z: postion in z-direction (volts)
        @param float a: postion in a-direction (volts)

        @return int: error code (0:OK, -1:error)
        """

        if self.module_state() == 'locked':
            self.log.error('Another scan_line is already running, close this one first.')
            return -1

        if x is not None:
            if not(self._scanner_position_ranges[0][0] <= x <= self._scanner_position_ranges[0][1]):
                self.log.error('You want to set x out of range: {0:f}.'.format(x))
                return -1
            self._current_position[0] = np.float(x)

        if y is not None:
            if not(self._scanner_position_ranges[1][0] <= y <= self._scanner_position_ranges[1][1]):
                self.log.error('You want to set y out of range: {0:f}.'.format(y))
                return -1
            self._current_position[1] = np.float(y)

        if z is not None:
            if not(self._scanner_position_ranges[2][0] <= z <= self._scanner_position_ranges[2][1]):
                self.log.error('You want to set z out of range: {0:f}.'.format(z))
                return -1
            self._current_position[2] = np.float(z)

        if a is not None:
            if not(self._scanner_position_ranges[3][0] <= a <= self._scanner_position_ranges[3][1]):
                self.log.error('You want to set a out of range: {0:f}.'.format(a))
                return -1
            self._current_position[3] = np.float(a)

        # the position has to be a vstack
        my_position = np.vstack(self._current_position)

        # then directly write the position to the hardware
        try:
            self._write_scanner_ao(
                voltages=self._scanner_position_to_volt(my_position),
                start=True)
        except:
            return -1
        return 0

    def _write_scanner_ao(self, voltages, length=1, start=False):
        """Writes a set of voltages to the analog outputs.

        @param float[][n] voltages: array of n-part tuples defining the voltage
                                    points
        @param int length: number of tuples to write
        @param bool start: write imediately (True)
                           or wait for start of task (False)

        n depends on how many channels are configured for analog output
        """
        # Number of samples which were actually written, will be stored here.
        # The error code of this variable can be asked with .value to check
        # whether all channels have been written successfully.
        self._AONwritten = daq.int32()
        # write the voltage instructions for the analog output to the hardware
        daq.DAQmxWriteAnalogF64(
            # write to this task
            self._scanner_ao_task,
            # length of the command (points)
            length,
            # start task immediately (True), or wait for software start (False)
            start,
            # maximal timeout in seconds for# the write process
            self._RWTimeout,
            # Specify how the samples are arranged: each pixel is grouped by channel number
            daq.DAQmx_Val_GroupByChannel,
            # the voltages to be written
            voltages,
            # The actual number of samples per channel successfully written to the buffer
            daq.byref(self._AONwritten),
            # Reserved for future use. Pass NULL(here None) to this parameter
            None)
        return self._AONwritten.value

    def _scanner_position_to_volt(self, positions=None):
        """ Converts a set of position pixels to acutal voltages.

        @param float[][n] positions: array of n-part tuples defining the pixels

        @return float[][n]: array of n-part tuples of corresponing voltages

        The positions is typically a matrix like
            [[x_values], [y_values], [z_values], [a_values]]
            but x, xy, xyz and xyza are allowed formats.
        """

        if not isinstance(positions, (frozenset, list, set, tuple, np.ndarray, )):
            self.log.error('Given position list is no array type.')
            return np.array([np.NaN])

        vlist = []
        for i, position in enumerate(positions):
            vlist.append(
                (self._scanner_voltage_ranges[i][1] - self._scanner_voltage_ranges[i][0])
                / (self._scanner_position_ranges[i][1] - self._scanner_position_ranges[i][0])
                * (position - self._scanner_position_ranges[i][0])
                + self._scanner_voltage_ranges[i][0]
            )
        volts = np.vstack(vlist)

        for i, v in enumerate(volts):
            if v.min() < self._scanner_voltage_ranges[i][0] or v.max() > self._scanner_voltage_ranges[i][1]:
                self.log.error(
                    'Voltages ({0}, {1}) exceed the limit, the positions have to '
                    'be adjusted to stay in the given range.'.format(v.min(), v.max()))
                return np.array([np.NaN])
        return volts

    def get_scanner_position(self):
        """ Get the current position of the scanner hardware.

        @return float[]: current position in (x, y, z, a).
        """
        return self._current_position.tolist()

    def _set_up_line(self, length=100):
        """ Sets up the analog output for scanning a line.

        Connect the timing of the Analog scanning task with the timing of the
        counting task.

        @param int length: length of the line in pixel

        @return int: error code (0:OK, -1:error)
        """
        if len(self._scanner_counter_channels) > 0 and len(self._scanner_counter_daq_tasks) < 1:
            self.log.error('Configured counter is not running, cannot scan a line.')
            return np.array([[-1.]])

        if len(self._scanner_ai_channels) > 0 and self._scanner_analog_daq_task is None:
            self.log.error('Configured analog input is not running, cannot scan a line.')
            return -1

        self._line_length = length

        try:
            # Just a formal check whether length is not a too huge number
            if length < np.inf:

                # Configure the Sample Clock Timing.
                # Set up the timing of the scanner counting while the voltages are
                # being scanned (i.e. that you go through each voltage, which
                # corresponds to a position. How fast the voltages are being
                # changed is combined with obtaining the counts per voltage peak).
                daq.DAQmxCfgSampClkTiming(
                    # add to this task
                    self._scanner_ao_task,
                    # use this channel as clock
                    self._my_scanner_clock_channel + 'InternalOutput',
                    # Maximum expected clock frequency
                    self._scanner_clock_frequency,
                    # Generate sample on falling edge
                    daq.DAQmx_Val_Rising,
                    # generate finite number of samples
                    daq.DAQmx_Val_FiniteSamps,
                    # number of samples to generate
                    self._line_length)

            # Configure Implicit Timing for the clock.
            # Set timing for scanner clock task to the number of pixel.
            daq.DAQmxCfgImplicitTiming(
                # define task
                self._scanner_clock_daq_task,
                # only a limited number of# counts
                daq.DAQmx_Val_FiniteSamps,
                # count twice for each voltage +1 for safety
                self._line_length + 1)

            for i, task in enumerate(self._scanner_counter_daq_tasks):
                # Configure Implicit Timing for the scanner counting task.
                # Set timing for scanner count task to the number of pixel.
                daq.DAQmxCfgImplicitTiming(
                    # define task
                    task,
                    # only a limited number of counts
                    daq.DAQmx_Val_FiniteSamps,
                    # count twice for each voltage +1 for safety
                    2 * self._line_length + 1)

                # Set the Read point Relative To an operation.
                # Specifies the point in the buffer at which to begin a read operation,
                # here we read samples from beginning of acquisition and do not overwrite
                daq.DAQmxSetReadRelativeTo(
                    # define to which task to connect this function
                    task,
                    # Start reading samples relative to the last sample returned
                    # by the previous read
                    daq.DAQmx_Val_CurrReadPos)

                # Set the Read Offset.
                # Specifies an offset in samples per channel at which to begin a read
                # operation. This offset is relative to the location you specify with
                # RelativeTo. Here we do not read the first sample.
                daq.DAQmxSetReadOffset(
                    # connect to this task
                    task,
                    # Offset after which to read
                    1)

                # Set Read OverWrite Mode.
                # Specifies whether to overwrite samples in the buffer that you have
                # not yet read. Unread data in buffer will be overwritten:
                daq.DAQmxSetReadOverWrite(
                    task,
                    daq.DAQmx_Val_DoNotOverwriteUnreadSamps)

            # Analog channels
            if len(self._scanner_ai_channels) > 0:
                # Analog in channel timebase
                daq.DAQmxCfgSampClkTiming(
                    self._scanner_analog_daq_task,
                    self._scanner_clock_channel + 'InternalOutput',
                    self._scanner_clock_frequency,
                    daq.DAQmx_Val_Rising,
                    daq.DAQmx_Val_ContSamps,
                    self._line_length + 1
                )
        except:
            self.log.exception('Error while setting up scanner to scan a line.')
            return -1
        return 0

    def scan_line(self, line_path=None, pixel_clock=False):
        """ Scans a line and return the counts on that line.

        @param float[c][m] line_path: array of c-tuples defining the voltage points
            (m = samples per line)
        @param bool pixel_clock: whether we need to output a pixel clock for this line

        @return float[m][n]: m (samples per line) n-channel photon counts per second

        The input array looks for a xy scan of 5x5 points at the position z=-2
        like the following:
            [ [1, 2, 3, 4, 5], [1, 1, 1, 1, 1], [-2, -2, -2, -2] ]
        n is the number of scanner axes, which can vary. Typical values are 2 for galvo scanners,
        3 for xyz scanners and 4 for xyz scanners with a special function on the a axis.
        """
        if len(self._scanner_counter_channels) > 0 and len(self._scanner_counter_daq_tasks) < 1:
            self.log.error('Configured counter is not running, cannot scan a line.')
            return np.array([[-1.]])

        if len(self._scanner_ai_channels) > 0 and self._scanner_analog_daq_task is None:
            self.log.error('Configured analog input is not running, cannot scan a line.')
            return -1

        if not isinstance(line_path, (frozenset, list, set, tuple, np.ndarray, ) ):
            self.log.error('Given line_path list is not array type.')
            return np.array([[-1.]])
        try:
            # set task timing to use a sampling clock:
            # specify how the Data of the selected task is collected, i.e. set it
            # now to be sampled by a hardware (clock) signal.
            daq.DAQmxSetSampTimingType(self._scanner_ao_task, daq.DAQmx_Val_SampClk)
            self._set_up_line(np.shape(line_path)[1])
            line_volts = self._scanner_position_to_volt(line_path)
            # write the positions to the analog output
            written_voltages = self._write_scanner_ao(
                voltages=line_volts,
                length=self._line_length,
                start=False)

            # start the timed analog output task
            daq.DAQmxStartTask(self._scanner_ao_task)

            for i, task in enumerate(self._scanner_counter_daq_tasks):
                daq.DAQmxStopTask(task)

            daq.DAQmxStopTask(self._scanner_clock_daq_task)

            if pixel_clock and self._pixel_clock_channel is not None:
                daq.DAQmxConnectTerms(
                    self._scanner_clock_channel + 'InternalOutput',
                    self._pixel_clock_channel,
                    daq.DAQmx_Val_DoNotInvertPolarity)

            # start the scanner counting task that acquires counts synchroneously
            for i, task in enumerate(self._scanner_counter_daq_tasks):
                daq.DAQmxStartTask(task)

            if len(self._scanner_ai_channels) > 0:
                daq.DAQmxStartTask(self._scanner_analog_daq_task)

            daq.DAQmxStartTask(self._scanner_clock_daq_task)

            for i, task in enumerate(self._scanner_counter_daq_tasks):
                # wait for the scanner counter to finish
                daq.DAQmxWaitUntilTaskDone(
                    # define task
                    task,
                    # Maximum timeout for the counter times the positions. Unit is seconds.
                    self._RWTimeout * 2 * self._line_length)

            # wait for the scanner clock to finish
            daq.DAQmxWaitUntilTaskDone(
                # define task
                self._scanner_clock_daq_task,
                # maximal timeout for the counter times the positions
                self._RWTimeout * 2 * self._line_length)

            # count data will be written here
            self._scan_data = np.empty(
                (len(self.get_scanner_count_channels()), 2 * self._line_length),
                dtype=np.uint32)

            # number of samples which were read will be stored here
            n_read_samples = daq.int32()
            for i, task in enumerate(self._scanner_counter_daq_tasks):
                # actually read the counted photons
                daq.DAQmxReadCounterU32(
                    # read from this task
                    task,
                    # read number of double the # number of samples
                    2 * self._line_length,
                    # maximal timeout for the read# process
                    self._RWTimeout,
                    # write into this array
                    self._scan_data[i],
                    # length of array to write into
                    2 * self._line_length,
                    # number of samples which were actually read
                    daq.byref(n_read_samples),
                    # Reserved for future use. Pass NULL(here None) to this parameter.
                    None)

                # stop the counter task
                daq.DAQmxStopTask(task)

            # Analog channels
            if len(self._scanner_ai_channels) > 0:
                self._analog_data = np.full(
                    (len(self._scanner_ai_channels), self._line_length + 1),
                    222,
                    dtype=np.float64)

                analog_read_samples = daq.int32()

                daq.DAQmxReadAnalogF64(
                    self._scanner_analog_daq_task,
                    self._line_length + 1,
                    self._RWTimeout,
                    daq.DAQmx_Val_GroupByChannel,
                    self._analog_data,
                    len(self._scanner_ai_channels) * (self._line_length + 1),
                    daq.byref(analog_read_samples),
                    None
                )

                daq.DAQmxStopTask(self._scanner_analog_daq_task)

            # stop the clock task
            daq.DAQmxStopTask(self._scanner_clock_daq_task)

            # stop the analog output task
            self._stop_analog_output()

            if pixel_clock and self._pixel_clock_channel is not None:
                daq.DAQmxDisconnectTerms(
                    self._scanner_clock_channel + 'InternalOutput',
                    self._pixel_clock_channel)

            # create a new array for the final data (this time of the length
            # number of samples):
            self._real_data = np.empty(
                (len(self._scanner_counter_channels), self._line_length),
                dtype=np.uint32)

            # add up adjoint pixels to also get the counts from the low time of
            # the clock:
            self._real_data = self._scan_data[:, ::2]
            self._real_data += self._scan_data[:, 1::2]

            all_data = np.full(
                (len(self.get_scanner_count_channels()), self._line_length), 2, dtype=np.float64)
            all_data[0:len(self._real_data)] = np.array(
                self._real_data * self._scanner_clock_frequency, np.float64)

            if len(self._scanner_ai_channels) > 0:
                all_data[len(self._scanner_counter_channels):] = self._analog_data[:, :-1]

            # update the scanner position instance variable
            self._current_position = np.array(line_path[:, -1])
        except:
            self.log.exception('Error while scanning line.')
            return np.array([[-1.]])
        # return values is a rate of counts/s
        return all_data.transpose()

    def close_scanner(self):
        """ Closes the scanner and cleans up afterwards.

        @return int: error code (0:OK, -1:error)
        """
        a = self._stop_analog_output()

        b = 0
        if len(self._scanner_ai_channels) > 0:
            try:
                # stop the counter task
                daq.DAQmxStopTask(self._scanner_analog_daq_task)
                # after stopping delete all the configuration of the counter
                daq.DAQmxClearTask(self._scanner_analog_daq_task)
                # set the task handle to None as a safety
                self._scanner_analog_daq_task = None
            except:
                self.log.exception('Could not close analog.')
                b = -1

        c = self.close_counter(scanner=True)
        return -1 if a < 0 or b < 0 or c < 0 else 0

    def close_scanner_clock(self):
        """ Closes the clock and cleans up afterwards.

        @return int: error code (0:OK, -1:error)
        """
        return self.close_clock(scanner=True)

    # ================ End ConfocalScannerInterface Commands ===================

    # ==================== ODMRCounterInterface Commands =======================
    def set_up_odmr_clock(self, clock_frequency=None, clock_channel=None):
        """ Configures the hardware clock of the NiDAQ card to give the timing.

        @param float clock_frequency: if defined, this sets the frequency of
                                      the clock
        @param string clock_channel: if defined, this is the physical channel
                                     of the clock

        @return int: error code (0:OK, -1:error)
        """

        return self.set_up_clock(
            clock_frequency=clock_frequency,
            clock_channel=clock_channel,
            scanner=True,
            idle=False)

    def set_up_odmr(self, counter_channel=None, photon_source=None,
                    clock_channel=None, odmr_trigger_channel=None):
        """ Configures the actual counter with a given clock.

        @param string counter_channel: if defined, this is the physical channel
                                       of the counter
        @param string photon_source: if defined, this is the physical channel
                                     where the photons are to count from
        @param string clock_channel: if defined, this specifies the clock for
                                     the counter
        @param string odmr_trigger_channel: if defined, this specifies the
                                            trigger output for the microwave

        @return int: error code (0:OK, -1:error)
        """
        if self._scanner_clock_daq_task is None and clock_channel is None:
            self.log.error('No clock running, call set_up_clock before starting the counter.')
            return -1
        if len(self._scanner_counter_daq_tasks) > 0:
            self.log.error('Another counter is already running, close this one first.')
            return -1
        if len(self._scanner_ai_channels) > 0 and self._scanner_analog_daq_task is not None:
            self.log.error('Another analog is already running, close this one first.')
            return -1

        if clock_channel is not None:
            my_clock_channel = clock_channel
        else:
            my_clock_channel = self._scanner_clock_channel

        if counter_channel is not None:
            my_counter_channel = counter_channel
        else:
            my_counter_channel = self._scanner_counter_channels[0]

        if photon_source is not None:
            my_photon_source = photon_source
        else:
            my_photon_source = self._photon_sources[0]

        # this task will count photons with binning defined by the clock_channel
        task = daq.TaskHandle()
        if len(self._scanner_ai_channels) > 0:
            atask = daq.TaskHandle()
        try:
            # create task for the counter
            daq.DAQmxCreateTask('ODMRCounter', daq.byref(task))
            if len(self._scanner_ai_channels) > 0:
                daq.DAQmxCreateTask('ODMRAnalog', daq.byref(atask))

            # set up semi period width measurement in photon ticks, i.e. the width
            # of each pulse (high and low) generated by pulse_out_task is measured
            # in photon ticks.
            #   (this task creates a channel to measure the time between state
            #    transitions of a digital signal and adds the channel to the task
            #    you choose)
            daq.DAQmxCreateCISemiPeriodChan(
                # define to which task to# connect this function
                task,
                # use this counter channel
                my_counter_channel,
                # name to assign to it
                'ODMR Counter',
                # Expected minimum count value
                0,
                # Expected maximum count value
                self._max_counts / self._scanner_clock_frequency,
                # units of width measurement, here photon ticks
                daq.DAQmx_Val_Ticks,
                '')

            # Analog task
            if len(self._scanner_ai_channels) > 0:
                daq.DAQmxCreateAIVoltageChan(
                    atask,
                    ', '.join(self._scanner_ai_channels),
                    'ODMR Analog',
                    daq.DAQmx_Val_RSE,
                    -10,
                    10,
                    daq.DAQmx_Val_Volts,
                    ''
                )

            # connect the pulses from the clock to the counter
            daq.DAQmxSetCISemiPeriodTerm(
                task,
                my_counter_channel,
                my_clock_channel + 'InternalOutput')

            # define the source of ticks for the counter as self._photon_source
            daq.DAQmxSetCICtrTimebaseSrc(
                task,
                my_counter_channel,
                my_photon_source)

            # start and stop pulse task to correctly initiate idle state high voltage.
            daq.DAQmxStartTask(self._scanner_clock_daq_task)
            # otherwise, it will be low until task starts, and MW will receive wrong pulses.
            daq.DAQmxStopTask(self._scanner_clock_daq_task)

<<<<<<< HEAD
            if self._lock_in_active:
                ptask = daq.TaskHandle()
                daq.DAQmxCreateTask('ODMRPulser', daq.byref(ptask))
                daq.DAQmxCreateDOChan(ptask, self._pulse_out_channel+'/line0:1', "ODMRPulserChannel", daq.DAQmx_Val_ChanForAllLines)
=======
            if self.lock_in_active:
                ptask = daq.TaskHandle()
                daq.DAQmxCreateTask('ODMRPulser', daq.byref(ptask))
                daq.DAQmxCreateDOChan(
                    ptask,
                    '{0:s}, {1:s}'.format(self._odmr_trigger_line, self._odmr_switch_line),
                    "ODMRPulserChannel",
                    daq.DAQmx_Val_ChanForAllLines)
>>>>>>> a1da2716

                self._odmr_pulser_daq_task = ptask

            # connect the clock to the trigger channel to give triggers for the
            # microwave
            daq.DAQmxConnectTerms(
                self._scanner_clock_channel + 'InternalOutput',
                self._odmr_trigger_channel,
                daq.DAQmx_Val_DoNotInvertPolarity)
            self._scanner_counter_daq_tasks.append(task)
            if len(self._scanner_ai_channels) > 0:
                self._scanner_analog_daq_task = atask
        except:
            self.log.exception('Error while setting up ODMR scan.')
            return -1
        return 0

    def set_odmr_length(self, length=100):
        """ Sets up the trigger sequence for the ODMR and the triggered microwave.

        @param int length: length of microwave sweep in pixel

        @return int: error code (0:OK, -1:error)
        """
        if len(self._scanner_counter_channels) > 0 and len(self._scanner_counter_daq_tasks) < 1:
            self.log.error('No counter is running, cannot do ODMR without one.')
            return -1

        if len(self._scanner_ai_channels) > 0 and self._scanner_analog_daq_task is None:
            self.log.error('No analog task is running, cannot do ODMR without one.')
            return -1

        self._odmr_length = length
        try:
            # set timing for odmr clock task to the number of pixel.
            daq.DAQmxCfgImplicitTiming(
                # define task
                self._scanner_clock_daq_task,
                # only a limited number of counts
                daq.DAQmx_Val_FiniteSamps,
                # count twice for each voltage +1 for starting this task.
                # This first pulse will start the count task.
                self._odmr_length + 1)

            # set timing for odmr count task to the number of pixel.
            daq.DAQmxCfgImplicitTiming(
                # define task
                self._scanner_counter_daq_tasks[0],
                # only a limited number of counts
                daq.DAQmx_Val_ContSamps,
                # count twice for each voltage +1 for starting this task.
                # This first pulse will start the count task.
                2 * (self._odmr_length + 1))

            # read samples from beginning of acquisition, do not overwrite
            daq.DAQmxSetReadRelativeTo(
                self._scanner_counter_daq_tasks[0],
                daq.DAQmx_Val_CurrReadPos)

            # do not read first sample
            daq.DAQmxSetReadOffset(
                self._scanner_counter_daq_tasks[0],
                0)

            # unread data in buffer will be overwritten
            daq.DAQmxSetReadOverWrite(
                self._scanner_counter_daq_tasks[0],
                daq.DAQmx_Val_DoNotOverwriteUnreadSamps)

            # Analog
            if len(self._scanner_ai_channels) > 0:
                # Analog in channel timebase
                daq.DAQmxCfgSampClkTiming(
                    self._scanner_analog_daq_task,
                    self._scanner_clock_channel + 'InternalOutput',
                    self._scanner_clock_frequency,
                    daq.DAQmx_Val_Rising,
                    daq.DAQmx_Val_ContSamps,
                    self._odmr_length + 1
                )

            if self._odmr_pulser_daq_task:
                # pulser channel timebase
                daq.DAQmxCfgSampClkTiming(
                    self._odmr_pulser_daq_task,
                    self._scanner_clock_channel + 'InternalOutput',
                    self._scanner_clock_frequency,
                    daq.DAQmx_Val_Rising,
                    daq.DAQmx_Val_ContSamps,
                    self._odmr_length + 1
                )
        except:
            self.log.exception('Error while setting up ODMR counter.')
            return -1
        return 0

    @property
    def oversampling(self):
        return self._oversampling

    @oversampling.setter
    def oversampling(self, val):
        if not isinstance(val, (int, float)):
            self.log.error('oversampling has to be int of float.')
        else:
            self._oversampling = int(val)

    @property
    def lock_in_active(self):
        return self._lock_in_active

    @lock_in_active.setter
    def lock_in_active(self, val):
        if not isinstance(val, bool):
            self.log.error('lock_in_active has to be boolean.')
        else:
            self._lock_in_active = val
            if self._lock_in_active:
                self.log.warn('You just switched the ODMR counter to Lock-In-mode. \n'
                              'Please make sure you connected all triggers correctly:\n'
<<<<<<< HEAD
                              '  {0:s}/line0 is the microwave trigger channel\n'
                              '  {0:s}/line1 is the switching channel for the lock in\n'
                              ''.format(self._pulse_out_channel))
=======
                              '  {0:s} is the microwave trigger channel\n'
                              '  {1:s} is the switching channel for the lock in\n'
                              ''.format(self._odmr_trigger_line, self._odmr_switch_line))
>>>>>>> a1da2716

    def count_odmr(self, length=100):
        """ Sweeps the microwave and returns the counts on that sweep.

        @param int length: length of microwave sweep in pixel

        @return float[]: the photon counts per second
        """
        if len(self._scanner_counter_daq_tasks) < 1:
            self.log.error(
                'No counter is running, cannot scan an ODMR line without one.')
            return True, np.array([-1.])

        if len(self._scanner_ai_channels) > 0 and self._scanner_analog_daq_task is None:
            self.log.error('No analog task is running, cannot do ODMR without one.')
            return True, np.array([-1.])

        # check if length setup is correct, if not, adjust.
<<<<<<< HEAD
        odmr_length_to_set = length * self._oversampling * 2 if self._odmr_pulser_daq_task else length
=======
        if self._odmr_pulser_daq_task:
            odmr_length_to_set = length * self.oversampling * 2
        else:
            odmr_length_to_set = length

>>>>>>> a1da2716
        if self.set_odmr_length(odmr_length_to_set) < 0:
            self.log.error('An error arose while setting the odmr lenth to {}.'.format(odmr_length_to_set))
            return True, np.array([-1.])

        try:
            # start the scanner counting task that acquires counts synchronously
            daq.DAQmxStartTask(self._scanner_counter_daq_tasks[0])
            if len(self._scanner_ai_channels) > 0:
                daq.DAQmxStartTask(self._scanner_analog_daq_task)
        except:
            self.log.exception('Cannot start ODMR counter.')
            return True, np.array([-1.])

<<<<<<< HEAD
        try:
            if self._odmr_pulser_daq_task:
                # The pulse pattern is an alternating 0 and 1 on the switching channel (line0),
                # while the first half of the whole microwave pulse is 1 and the other half is 0.
                # This way the beginning of the microwave has a rising edge.
                pulse_pattern = np.zeros(self._oversampling*2, dtype=np.uint32)
                pulse_pattern[:self._oversampling:2] = 3
                pulse_pattern[1:self._oversampling:2] = 1
                pulse_pattern[self._oversampling:-1:2] = 2
                pulse_pattern[self._oversampling+1:-1:2] = 0
=======
        if self._odmr_pulser_daq_task:
            try:

                # The pulse pattern is an alternating 0 and 1 on the switching channel (line0),
                # while the first half of the whole microwave pulse is 1 and the other half is 0.
                # This way the beginning of the microwave has a rising edge.
                pulse_pattern = np.zeros(self.oversampling * 2, dtype=np.uint32)
                pulse_pattern[:self.oversampling] += 1
                pulse_pattern[::2] += 2

>>>>>>> a1da2716
                daq.DAQmxWriteDigitalU32(self._odmr_pulser_daq_task,
                                         len(pulse_pattern),
                                         0,
                                         self._RWTimeout * self._odmr_length,
                                         daq.DAQmx_Val_GroupByChannel,
                                         pulse_pattern,
                                         None,
                                         None)

                daq.DAQmxStartTask(self._odmr_pulser_daq_task)
<<<<<<< HEAD
        except:
            self.log.exception('Cannot start ODMR pulser.')
            return True, np.array([-1.])
=======
            except:
                self.log.exception('Cannot start ODMR pulser.')
                return True, np.array([-1.])
>>>>>>> a1da2716

        try:
            daq.DAQmxStartTask(self._scanner_clock_daq_task)

            # wait for the scanner clock to finish
            daq.DAQmxWaitUntilTaskDone(
                # define task
                self._scanner_clock_daq_task,
                # maximal timeout for the counter times the positions
                self._RWTimeout * 2 * self._odmr_length)

            # count data will be written here
            odmr_data = np.full(
                (2 * self._odmr_length + 1, ),
                222,
                dtype=np.uint32)

            #number of samples which were read will be stored here
            n_read_samples = daq.int32()

            # actually read the counted photons
            daq.DAQmxReadCounterU32(
                # read from this task
                self._scanner_counter_daq_tasks[0],
                # Read number of double the# number of samples
                2 * self._odmr_length + 1,
                # Maximal timeout for the read # process
                self._RWTimeout,
                # write into this array
                odmr_data,
                # length of array to write into
                2 * self._odmr_length + 1,
                # number of samples which were actually read
                daq.byref(n_read_samples),
                # Reserved for future use. Pass NULL (here None) to this parameter.
                None)

            # Analog
            if len(self._scanner_ai_channels) > 0:
                odmr_analog_data = np.full(
                    (len(self._scanner_ai_channels), self._odmr_length + 1),
                    222,
                    dtype=np.float64)

                analog_read_samples = daq.int32()

                daq.DAQmxReadAnalogF64(
                    self._scanner_analog_daq_task,
                    self._odmr_length + 1,
                    self._RWTimeout,
                    daq.DAQmx_Val_GroupByChannel,
                    odmr_analog_data,
                    len(self._scanner_ai_channels) * (self._odmr_length + 1),
                    daq.byref(analog_read_samples),
                    None
                )

            # stop the counter task
            daq.DAQmxStopTask(self._scanner_clock_daq_task)
            daq.DAQmxStopTask(self._scanner_counter_daq_tasks[0])
            if len(self._scanner_ai_channels) > 0:
                daq.DAQmxStopTask(self._scanner_analog_daq_task)
            if self._odmr_pulser_daq_task:
                daq.DAQmxStopTask(self._odmr_pulser_daq_task)
<<<<<<< HEAD
            daq.DAQmxStopTask(self._scanner_clock_daq_task)
=======

            # prepare array to return data
            all_data = np.full((len(self.get_odmr_channels()), length),
                               222,
                               dtype=np.float64)
>>>>>>> a1da2716

            # prepare array to return data
            all_data = np.full((len(self.get_odmr_channels()), length),
                               222,
                               dtype=np.float64)

            # create a new array for the final data (this time of the length
            # number of samples)
            real_data = np.zeros((self._odmr_length, ), dtype=np.uint32)

            # add upp adjoint pixels to also get the counts from the low time of
            # the clock:

<<<<<<< HEAD
            self._real_data += self._odmr_data[1:-1:2]
            self._real_data += self._odmr_data[:-1:2]

            if self._odmr_pulser_daq_task:
                self._differential_data = np.zeros((self._oversampling*length, ), dtype=np.float64)

                self._differential_data += self._real_data[1::2]
                self._differential_data -= self._real_data[::2]
                self._differential_data = np.divide(self._differential_data, self._real_data[::2],
                                                    np.zeros_like(self._differential_data),
                                                    where=self._real_data[::2] != 0)

                all_data[0] = np.median(np.reshape(self._differential_data,
                                                   (-1, self._oversampling)),
                                        axis=1
                                        )
                if len(self._scanner_ai_channels) > 0:
                    for i, analog_data in enumerate(self._odmr_analog_data):
                        self._differential_data = np.zeros((self._oversampling*length, ), dtype=np.float64)

                        self._differential_data += analog_data[1:-1:2]
                        self._differential_data -= analog_data[:-1:2]
                        self._differential_data = np.divide(self._differential_data, analog_data[:-1:2],
                                                            np.zeros_like(self._differential_data),
                                                            where=analog_data[:-1:2] != 0)

                        all_data[i+1] = np.median(np.reshape(self._differential_data,
                                                             (-1, self._oversampling)),
                                                  axis=1
                                                  )

            else:
                all_data[0] = np.array(self._real_data * self._scanner_clock_frequency, np.float64)
                if len(self._scanner_ai_channels) > 0:
                    all_data[1:] = self._odmr_analog_data[:, :-1]

=======
            real_data += odmr_data[1:-1:2]
            real_data += odmr_data[:-1:2]

            if self._odmr_pulser_daq_task:
                differential_data = np.zeros((self.oversampling * length, ), dtype=np.float64)

                differential_data += real_data[1::2]
                differential_data -= real_data[::2]
                differential_data = np.divide(differential_data, real_data[::2],
                                              np.zeros_like(differential_data),
                                              where=real_data[::2] != 0)

                all_data[0] = np.median(np.reshape(differential_data,
                                                   (-1, self.oversampling)),
                                        axis=1
                                        )

                if len(self._scanner_ai_channels) > 0:
                    for i, analog_data in enumerate(odmr_analog_data):
                        differential_data = np.zeros((self.oversampling * length, ), dtype=np.float64)

                        differential_data += analog_data[1:-1:2]
                        differential_data -= analog_data[:-1:2]
                        differential_data = np.divide(differential_data, analog_data[:-1:2],
                                                      np.zeros_like(differential_data),
                                                      where=analog_data[:-1:2] != 0)

                        all_data[i+1] = np.median(np.reshape(differential_data,
                                                             (-1, self.oversampling)),
                                                  axis=1
                                                  )

            else:
                all_data[0] = np.array(real_data * self._scanner_clock_frequency, np.float64)
                if len(self._scanner_ai_channels) > 0:
                    all_data[1:] = odmr_analog_data[:, :-1]

>>>>>>> a1da2716
            return False, all_data
        except:
            self.log.exception('Error while counting for ODMR.')
            return True, np.full((len(self.get_odmr_channels()), 1), [-1.])

    def close_odmr(self):
        """ Closes the odmr and cleans up afterwards.

        @return int: error code (0:OK, -1:error)
        """
        retval = 0
        try:
            # disconnect the trigger channel
            daq.DAQmxDisconnectTerms(
                self._scanner_clock_channel + 'InternalOutput',
                self._odmr_trigger_channel)

        except:
            self.log.exception('Error while disconnecting ODMR clock channel.')
            retval = -1

        if len(self._scanner_ai_channels) > 0:
            try:
                # stop the counter task
                daq.DAQmxStopTask(self._scanner_analog_daq_task)
                # after stopping delete all the configuration of the counter
                daq.DAQmxClearTask(self._scanner_analog_daq_task)
                # set the task handle to None as a safety
                self._scanner_analog_daq_task = None
            except:
                self.log.exception('Could not close analog.')
                retval = -1

        if self._odmr_pulser_daq_task:
            try:
                # stop the pulser task
                daq.DAQmxStopTask(self._odmr_pulser_daq_task)
                # after stopping delete all the configuration of the pulser
                daq.DAQmxClearTask(self._odmr_pulser_daq_task)
                # set the task handle to None as a safety
                self._odmr_pulser_daq_task = None
            except:
                self.log.exception('Could not close pulser.')
                retval = -1

        retval = -1 if self.close_counter(scanner=True) < 0 or retval < 0 else 0
        return retval

    def get_odmr_channels(self):
        ch = [self._scanner_counter_channels[0]]
        ch.extend(self._scanner_ai_channels)
        return ch

    def close_odmr_clock(self):
        """ Closes the odmr and cleans up afterwards.

        @return int: error code (0:OK, -1:error)
        """
        return self.close_clock(scanner=True)

    # ================== End ODMRCounterInterface Commands ====================

    def get_status(self):
        """ Receives the current status of the Fast Counter and outputs it as
            return value.

        0 = unconfigured
        1 = idle
        2 = running
        3 = paused
        -1 = error state
        """
        if self._gated_counter_daq_task is None:
            return 0
        else:
            # return value represents a uint32 value, i.e.
            #   task_done = 0  => False, i.e. device is runnin
            #   task_done !=0  => True, i.e. device has stopped
            task_done = daq.bool32()

            ret_v = daq.DAQmxIsTaskDone(
                # task reference
                self._gated_counter_daq_task,
                # reference to bool value.
                daq.byref(task_done))

            if ret_v != 0:
                return ret_v

            if task_done.value() == 0:
                return 1
            else:
                return 2

    # ======================== Gated photon counting ==========================

    def set_up_gated_counter(self, buffer_length, read_available_samples=False):
        """ Initializes and starts task for external gated photon counting.

        @param int buffer_length: Defines how long the buffer to be filled with
                                  samples should be. If buffer is full, program
                                  crashes, so use upper bound. Some reference
                                  calculated with sample_rate (in Samples/second)
                                  divided by Buffer_size:
                                  sample_rate/Buffer_size =
                                      no rate     /  10kS,
                                      (0-100S/s)  /  10kS
                                      (101-10kS/s)/   1kS,
                                      (10k-1MS/s) / 100kS,
                                      (>1MS/s)    / 1Ms
        @param bool read_available_samples: if False, NiDaq waits for the
                                            sample you asked for to be in the
                                            buffer before, if True it returns
                                            what is in buffer until 'samples'
                                            is full
        """
        if self._gated_counter_daq_task is not None:
            self.log.error(
                'Another gated counter is already running, close this one first.')
            return -1

        try:
            # This task will count photons with binning defined by pulse task
            # Initialize a Task
            self._gated_counter_daq_task = daq.TaskHandle()
            daq.DAQmxCreateTask('GatedCounter', daq.byref(self._gated_counter_daq_task))

            # Set up pulse width measurement in photon ticks, i.e. the width of
            # each pulse generated by pulse_out_task is measured in photon ticks:
            daq.DAQmxCreateCIPulseWidthChan(
                # add to this task
                self._gated_counter_daq_task,
                # use this counter
                self._counter_channel,
                # name you assign to it
                'Gated Counting Task',
                # expected minimum value
                0,
                # expected maximum value
                self._max_counts,
                # units of width measurement,  here photon ticks.
                daq.DAQmx_Val_Ticks,
                # start pulse width measurement on rising edge
                self._counting_edge,
                '')

            # Set the pulses to counter self._counter_channel
            daq.DAQmxSetCIPulseWidthTerm(
                self._gated_counter_daq_task,
                self._counter_channel,
                self._gate_in_channel)

            # Set the timebase for width measurement as self._photon_source, i.e.
            # define the source of ticks for the counter as self._photon_source.
            daq.DAQmxSetCICtrTimebaseSrc(
                self._gated_counter_daq_task,
                self._counter_channel,
                self._photon_source)

            # set timing to continuous
            daq.DAQmxCfgImplicitTiming(
                # define to which task to connect this function.
                self._gated_counter_daq_task,
                # Sample Mode: set the task to generate a continuous amount of running samples
                daq.DAQmx_Val_ContSamps,
                # buffer length which stores temporarily the number of generated samples
                buffer_length)

            # Read samples from beginning of acquisition, do not overwrite
            daq.DAQmxSetReadRelativeTo(self._gated_counter_daq_task, daq.DAQmx_Val_CurrReadPos)

            # If this is set to True, then the NiDaq will not wait for the sample
            # you asked for to be in the buffer before read out but immediately
            # hand back all samples until samples is reached.
            if read_available_samples:
                daq.DAQmxSetReadReadAllAvailSamp(self._gated_counter_daq_task, True)

            # Do not read first sample:
            daq.DAQmxSetReadOffset(self._gated_counter_daq_task, 0)

            # Unread data in buffer is not overwritten
            daq.DAQmxSetReadOverWrite(
                self._gated_counter_daq_task,
                daq.DAQmx_Val_DoNotOverwriteUnreadSamps)
        except:
            self.log.exception('Error while setting up gated counting.')
            return -1
        return 0

    def start_gated_counter(self):
        """Actually start the preconfigured counter task

        @return int: error code (0:OK, -1:error)
        """
        if self._gated_counter_daq_task is None:
            self.log.error(
                'Cannot start Gated Counter Task since it is notconfigured!\n'
                'Run the set_up_gated_counter routine.')
            return -1

        try:
            daq.DAQmxStartTask(self._gated_counter_daq_task)
        except:
            self.log.exception('Error while starting up gated counting.')
            return -1
        return 0


    def get_gated_counts(self, samples=None, timeout=None, read_available_samples=False):
        """ Returns latest count samples acquired by gated photon counting.

        @param int samples: if defined, number of samples to read in one go.
                            How many samples are read per readout cycle. The
                            readout frequency was defined in the counter setup.
                            That sets also the length of the readout array.
        @param int timeout: Maximal timeout for the read process. Since nidaq
                            waits for all samples to be acquired, make sure
                            this is long enough.
        @param bool read_available_samples : if False, NiDaq waits for the
                                             sample you asked for to be in the
                                             buffer before, True it returns
                                             what is in buffer until 'samples'
                                             is full.
        """
        if samples is None:
            samples = int(self._samples_number)
        else:
            samples = int(samples)

        if timeout is None:
            timeout = self._RWTimeout

        # Count data will be written here
        _gated_count_data = np.empty([2,samples], dtype=np.uint32)

        # Number of samples which were read will be stored here
        n_read_samples = daq.int32()

        if read_available_samples:
            # If the task acquires a finite number of samples
            # and you set this parameter to -1, the function
            # waits for the task to acquire all requested
            # samples, then reads those samples.
            num_samples = -1
        else:
            num_samples = int(samples)
        try:
            daq.DAQmxReadCounterU32(
                # read from this task
                self._gated_counter_daq_task,
                # read number samples
                num_samples,
                # maximal timeout for the read process
                timeout,
                _gated_count_data[0],
                # write into this array
                # length of array to write into
                samples,
                # number of samples which were actually read.
                daq.byref(n_read_samples),
                # Reserved for future use. Pass NULL (here None) to this parameter
                None)

            # Chops the array or read sample to the length that it exactly returns
            # acquired data and not more
            if read_available_samples:
                return _gated_count_data[0][:n_read_samples.value], n_read_samples.value
            else:
                return _gated_count_data
        except:
            self.log.exception('Error while reading gated count data.')
            return np.array([-1])

    def stop_gated_counter(self):
        """Actually start the preconfigured counter task

        @return int: error code (0:OK, -1:error)
        """
        if self._gated_counter_daq_task is None:
            self.log.error(
                'Cannot stop Gated Counter Task since it is not running!\n'
                'Start the Gated Counter Task before you can actually stop it!')
            return -1
        try:
            daq.DAQmxStopTask(self._gated_counter_daq_task)
        except:
            self.log.exception('Error while stopping gated counting.')
            return -1
        return 0

    def close_gated_counter(self):
        """ Clear tasks, so that counters are not in use any more.

        @return int: error code (0:OK, -1:error)
        """
        retval = 0
        try:
            # stop the task
            daq.DAQmxStopTask(self._gated_counter_daq_task)
        except:
            self.log.exception('Error while closing gated counter.')
            retval = -1
        try:
            # clear the task
            daq.DAQmxClearTask(self._gated_counter_daq_task)
            self._gated_counter_daq_task = None
        except:
            self.log.exception('Error while clearing gated counter.')
            retval = -1
        return retval


    # ======================== Digital channel control ==========================

    def digital_channel_switch(self, channel_name, mode=True):
        """
        Switches on or off the voltage output (5V) of one of the digital channels, that
        can as an example be used to switch on or off the AOM driver or apply a single
        trigger for ODMR.
        @param str channel_name: Name of the channel which should be controlled
                                    for example ('/Dev1/PFI9')
        @param bool mode: specifies if the voltage output of the chosen channel should be turned on or off

        @return int: error code (0:OK, -1:error)
        """
        if channel_name is None:
            self.log.error('No channel for digital output specified')
            return -1
        else:

            self.digital_out_task = daq.TaskHandle()
            if mode:
                self.digital_data = daq.c_uint32(0xffffffff)
            else:
                self.digital_data = daq.c_uint32(0x0)
            self.digital_read = daq.c_int32()
            self.digital_samples_channel = daq.c_int32(1)
            daq.DAQmxCreateTask('DigitalOut', daq.byref(self.digital_out_task))
            daq.DAQmxCreateDOChan(self.digital_out_task, channel_name, "", daq.DAQmx_Val_ChanForAllLines)
            daq.DAQmxStartTask(self.digital_out_task)
            daq.DAQmxWriteDigitalU32(self.digital_out_task, self.digital_samples_channel, True,
                                        self._RWTimeout, daq.DAQmx_Val_GroupByChannel,
                                        np.array(self.digital_data), self.digital_read, None)

            daq.DAQmxStopTask(self.digital_out_task)
            daq.DAQmxClearTask(self.digital_out_task)
            return 0

<|MERGE_RESOLUTION|>--- conflicted
+++ resolved
@@ -113,12 +113,8 @@
 
     # odmr
     _odmr_trigger_channel = ConfigOption('odmr_trigger_channel', missing='error')
-<<<<<<< HEAD
-    _pulse_out_channel = ConfigOption('pulse_out_channel', 'Dev2/port0', missing='warn')
-=======
     _odmr_trigger_line = ConfigOption('odmr_trigger_line', 'Dev1/port0/line0', missing='warn')
     _odmr_switch_line = ConfigOption('odmr_switch_line', 'Dev1/port0/line1', missing='warn')
->>>>>>> a1da2716
 
     _gate_in_channel = ConfigOption('gate_in_channel', missing='error')
     # number of readout samples, mainly used for gated counter
@@ -1572,12 +1568,6 @@
             # otherwise, it will be low until task starts, and MW will receive wrong pulses.
             daq.DAQmxStopTask(self._scanner_clock_daq_task)
 
-<<<<<<< HEAD
-            if self._lock_in_active:
-                ptask = daq.TaskHandle()
-                daq.DAQmxCreateTask('ODMRPulser', daq.byref(ptask))
-                daq.DAQmxCreateDOChan(ptask, self._pulse_out_channel+'/line0:1', "ODMRPulserChannel", daq.DAQmx_Val_ChanForAllLines)
-=======
             if self.lock_in_active:
                 ptask = daq.TaskHandle()
                 daq.DAQmxCreateTask('ODMRPulser', daq.byref(ptask))
@@ -1586,7 +1576,6 @@
                     '{0:s}, {1:s}'.format(self._odmr_trigger_line, self._odmr_switch_line),
                     "ODMRPulserChannel",
                     daq.DAQmx_Val_ChanForAllLines)
->>>>>>> a1da2716
 
                 self._odmr_pulser_daq_task = ptask
 
@@ -1707,15 +1696,9 @@
             if self._lock_in_active:
                 self.log.warn('You just switched the ODMR counter to Lock-In-mode. \n'
                               'Please make sure you connected all triggers correctly:\n'
-<<<<<<< HEAD
-                              '  {0:s}/line0 is the microwave trigger channel\n'
-                              '  {0:s}/line1 is the switching channel for the lock in\n'
-                              ''.format(self._pulse_out_channel))
-=======
                               '  {0:s} is the microwave trigger channel\n'
                               '  {1:s} is the switching channel for the lock in\n'
                               ''.format(self._odmr_trigger_line, self._odmr_switch_line))
->>>>>>> a1da2716
 
     def count_odmr(self, length=100):
         """ Sweeps the microwave and returns the counts on that sweep.
@@ -1734,15 +1717,11 @@
             return True, np.array([-1.])
 
         # check if length setup is correct, if not, adjust.
-<<<<<<< HEAD
-        odmr_length_to_set = length * self._oversampling * 2 if self._odmr_pulser_daq_task else length
-=======
         if self._odmr_pulser_daq_task:
             odmr_length_to_set = length * self.oversampling * 2
         else:
             odmr_length_to_set = length
 
->>>>>>> a1da2716
         if self.set_odmr_length(odmr_length_to_set) < 0:
             self.log.error('An error arose while setting the odmr lenth to {}.'.format(odmr_length_to_set))
             return True, np.array([-1.])
@@ -1756,18 +1735,6 @@
             self.log.exception('Cannot start ODMR counter.')
             return True, np.array([-1.])
 
-<<<<<<< HEAD
-        try:
-            if self._odmr_pulser_daq_task:
-                # The pulse pattern is an alternating 0 and 1 on the switching channel (line0),
-                # while the first half of the whole microwave pulse is 1 and the other half is 0.
-                # This way the beginning of the microwave has a rising edge.
-                pulse_pattern = np.zeros(self._oversampling*2, dtype=np.uint32)
-                pulse_pattern[:self._oversampling:2] = 3
-                pulse_pattern[1:self._oversampling:2] = 1
-                pulse_pattern[self._oversampling:-1:2] = 2
-                pulse_pattern[self._oversampling+1:-1:2] = 0
-=======
         if self._odmr_pulser_daq_task:
             try:
 
@@ -1778,7 +1745,6 @@
                 pulse_pattern[:self.oversampling] += 1
                 pulse_pattern[::2] += 2
 
->>>>>>> a1da2716
                 daq.DAQmxWriteDigitalU32(self._odmr_pulser_daq_task,
                                          len(pulse_pattern),
                                          0,
@@ -1789,15 +1755,9 @@
                                          None)
 
                 daq.DAQmxStartTask(self._odmr_pulser_daq_task)
-<<<<<<< HEAD
-        except:
-            self.log.exception('Cannot start ODMR pulser.')
-            return True, np.array([-1.])
-=======
             except:
                 self.log.exception('Cannot start ODMR pulser.')
                 return True, np.array([-1.])
->>>>>>> a1da2716
 
         try:
             daq.DAQmxStartTask(self._scanner_clock_daq_task)
@@ -1862,20 +1822,11 @@
                 daq.DAQmxStopTask(self._scanner_analog_daq_task)
             if self._odmr_pulser_daq_task:
                 daq.DAQmxStopTask(self._odmr_pulser_daq_task)
-<<<<<<< HEAD
-            daq.DAQmxStopTask(self._scanner_clock_daq_task)
-=======
 
             # prepare array to return data
             all_data = np.full((len(self.get_odmr_channels()), length),
                                222,
                                dtype=np.float64)
->>>>>>> a1da2716
-
-            # prepare array to return data
-            all_data = np.full((len(self.get_odmr_channels()), length),
-                               222,
-                               dtype=np.float64)
 
             # create a new array for the final data (this time of the length
             # number of samples)
@@ -1884,44 +1835,6 @@
             # add upp adjoint pixels to also get the counts from the low time of
             # the clock:
 
-<<<<<<< HEAD
-            self._real_data += self._odmr_data[1:-1:2]
-            self._real_data += self._odmr_data[:-1:2]
-
-            if self._odmr_pulser_daq_task:
-                self._differential_data = np.zeros((self._oversampling*length, ), dtype=np.float64)
-
-                self._differential_data += self._real_data[1::2]
-                self._differential_data -= self._real_data[::2]
-                self._differential_data = np.divide(self._differential_data, self._real_data[::2],
-                                                    np.zeros_like(self._differential_data),
-                                                    where=self._real_data[::2] != 0)
-
-                all_data[0] = np.median(np.reshape(self._differential_data,
-                                                   (-1, self._oversampling)),
-                                        axis=1
-                                        )
-                if len(self._scanner_ai_channels) > 0:
-                    for i, analog_data in enumerate(self._odmr_analog_data):
-                        self._differential_data = np.zeros((self._oversampling*length, ), dtype=np.float64)
-
-                        self._differential_data += analog_data[1:-1:2]
-                        self._differential_data -= analog_data[:-1:2]
-                        self._differential_data = np.divide(self._differential_data, analog_data[:-1:2],
-                                                            np.zeros_like(self._differential_data),
-                                                            where=analog_data[:-1:2] != 0)
-
-                        all_data[i+1] = np.median(np.reshape(self._differential_data,
-                                                             (-1, self._oversampling)),
-                                                  axis=1
-                                                  )
-
-            else:
-                all_data[0] = np.array(self._real_data * self._scanner_clock_frequency, np.float64)
-                if len(self._scanner_ai_channels) > 0:
-                    all_data[1:] = self._odmr_analog_data[:, :-1]
-
-=======
             real_data += odmr_data[1:-1:2]
             real_data += odmr_data[:-1:2]
 
@@ -1959,7 +1872,6 @@
                 if len(self._scanner_ai_channels) > 0:
                     all_data[1:] = odmr_analog_data[:, :-1]
 
->>>>>>> a1da2716
             return False, all_data
         except:
             self.log.exception('Error while counting for ODMR.')
