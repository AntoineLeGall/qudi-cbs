--- conflicted
+++ resolved
@@ -12,7 +12,10 @@
 * POI manager keeps POIs as StatusVar across restarts and fixes to distance measurement
 * Various stability improvements and minor bug fixes
 * Update conda environment to more recent versions of packages
-<<<<<<< HEAD
+* Fix installation procedure for the conda environment in windows by using powershell in the cmd and catch with that potential exceptions (e.g. if conda environment is not present).
+* Added .ico image to make a desktop shortcut on Windows with explanation in the documentation
+* Added a how-to-participate guide to the documentation
+* Added installation options guide to the documentation
 * **Pulsed 3.0:**\
     _A truckload of changes regarding all pulsed measurement related modules_
     * Bug fix for waveform generation larger than ~2 GSamples
@@ -86,19 +89,11 @@
     number of instances. In the future these instances need to be saved as StatusVars
     * Lots of smaller changes to improve programming flexibility and robustness against users
     
-=======
-* Fix installation procedure for the conda environment in windows by using powershell in the cmd and catch with that potential exceptions (e.g. if conda environment is not present).
-* Added .ico image to make a desktop shortcut on Windows with explanation in the documentation
-* Added a how-to-participate guide to the documentation
-* Added installation options guide to the documentation
->>>>>>> a74401d3
 
 Config changes:
 * Add separate conda environments for windows 7 32bit, windows 7 64bit, and windows 10 64bit. 
 * Extend the windows installation procedure of the conda environment for qudi. The conda environments is selected automatically for the correct windows version and the appropriate environment file is taken.
 * Rewrite the documentation for required python packages for Qudi and mention instead the installation procedure, how to create manually a python environment for qudi.
-
-
 
 * **All** pulsed related logic module paths need to be changed because they have been moved in the logic
 subfolder "pulsed". As an example instead of
